# Nation3 Court

## Development

### Solidity build & test

[Install Foundry](https://book.getfoundry.sh/getting-started/installation.html), (assuming a Linux or macOS system):
```bash
curl -L https://foundry.paradigm.xyz | bash
foundryup
```

Install dependencies:
```bash
forge install
```

Build contracts:
```bash
forge build
```

Run solidity tests:
```
forge test
```

<<<<<<< HEAD
Code coverage:
```
forge coverage
```

Generate code coverage HTML report:
```
forge coverage --report lcov
brew install lcov
genhtml lcov.info -o coverage
```
Then open coverage/index.html in a browser.
=======
### Deploy local

Start Anvil node:
```bash
anvil
```

Deploy to local Anvil node:
```bash
yarn deploy:local
```

Or deploy to custom local node:
```bash
forge script script/CollateralAgreementDeployer.s.sol:DeployCollateralAgreement --rpc-url ${RPC_URL} --private-key ${PRIVATE_KEY} --broadcast
```
>>>>>>> 8e9d882e

### Linters

Install dependencies:
```
yarn install
```

Run linter checks:
```
yarn lint:check
```

Automatic linter fix:
```
yarn lint:fix
```<|MERGE_RESOLUTION|>--- conflicted
+++ resolved
@@ -25,7 +25,6 @@
 forge test
 ```
 
-<<<<<<< HEAD
 Code coverage:
 ```
 forge coverage
@@ -38,7 +37,7 @@
 genhtml lcov.info -o coverage
 ```
 Then open coverage/index.html in a browser.
-=======
+
 ### Deploy local
 
 Start Anvil node:
@@ -55,7 +54,6 @@
 ```bash
 forge script script/CollateralAgreementDeployer.s.sol:DeployCollateralAgreement --rpc-url ${RPC_URL} --private-key ${PRIVATE_KEY} --broadcast
 ```
->>>>>>> 8e9d882e
 
 ### Linters
 
